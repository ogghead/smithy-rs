--- conflicted
+++ resolved
@@ -19,10 +19,7 @@
 use tracing::debug;
 
 #[tokio::test]
-<<<<<<< HEAD
 #[ignore]
-=======
->>>>>>> 3177a6b1
 async fn test_too_short_body_causes_an_error() {
     // this is almost impossible to reproduce with Hyper—you need to do stuff like run each request
     // in its own async runtime. But there's no reason a customer couldn't run their _own_ HttpClient
